--- conflicted
+++ resolved
@@ -112,13 +112,7 @@
             for r in s.relations:
                 fitness_value += r.weight*r.compute_fitness()
 
-<<<<<<< HEAD
         return fitness_value
-=======
-        objectivefunction = spotpy.objectivefunctions.rmse(evaluation,
-                                                            simulation)
-        return objectivefunction
->>>>>>> d8f1e3fd
 
 
 def run_optimisation(params: ParameterSet,
@@ -148,11 +142,7 @@
             # Set amount of parameters as default for number of complexes
             # if not explicitly specified.
             opt.ngs = ngs
-<<<<<<< HEAD
         results=sampler.sample(opt.repetitions, ngs=ngs)
-=======
-
->>>>>>> d8f1e3fd
     elif opt.algorithm == 'fscabc':
         sampler = spotpy.algorithms.fscabc(spot,
                                           dbname=opt.db_name,
@@ -167,11 +157,7 @@
             # Set amount of parameters as default for number of complexes
             # if not explicitly specified.
             opt.eb = eb
-<<<<<<< HEAD
         results=sampler.sample(opt.repetitions, eb=eb)
-=======
-
->>>>>>> d8f1e3fd
     elif opt.algorithm == 'abc':
         sampler = spotpy.algorithms.abc(spot,
                                           dbname=opt.db_name,
@@ -185,127 +171,64 @@
             # Set amount of parameters as default for number of complexes
             # if not explicitly specified.
             opt.eb = eb
-<<<<<<< HEAD
         results=sampler.sample(opt.repetitions, eb=eb)
-=======
-
->>>>>>> d8f1e3fd
     elif opt.algorithm == 'mc':
         sampler = spotpy.algorithms.mc(spot,
                                           dbname=opt.db_name,
                                           dbformat=opt.db_type,
-<<<<<<< HEAD
-                                          parallel=parallel,
-                                          breakpoint=break_point,
-                                          backup_every_rep=opt.backup_every)
-        results=sampler.sample(opt.repetitions)
-=======
+                                          parallel=parallel)
+        results=sampler.sample(opt.repetitions)
+
+    elif opt.algorithm == 'dream':
+        sampler = spotpy.algorithms.dream(spot,
+                                          dbname=opt.db_name,
+                                          dbformat=opt.db_type,
+                                          parallel=parallel)
+        results=sampler.sample(opt.repetitions)
+
+    elif opt.algorithm == 'demcz':
+        sampler = spotpy.algorithms.demcz(spot,
+                                          dbname=opt.db_name,
+                                          dbformat=opt.db_type,
+                                          alt_objfun=None,
+                                          parallel=parallel)
+        results=sampler.sample(opt.repetitions)
+    elif opt.algorithm == 'mcmc':
+        sampler = spotpy.algorithms.mcmc(spot,
+                                          dbname=opt.db_name,
+                                          dbformat=opt.db_type,
+                                          alt_objfun=None,
+                                          parallel=parallel)
+        results=sampler.sample(opt.repetitions)
+    elif opt.algorithm == 'mle':
+        sampler = spotpy.algorithms.mle(spot,
+                                          dbname=opt.db_name,
+                                          dbformat=opt.db_type,
                                           parallel=parallel)
         ##                                  breakpoint=break_point,
         ##                                  backup_every_rep=opt.backup_every)
-
->>>>>>> d8f1e3fd
-    elif opt.algorithm == 'dream':
-        sampler = spotpy.algorithms.dream(spot,
-                                          dbname=opt.db_name,
-                                          dbformat=opt.db_type,
-<<<<<<< HEAD
-                                          parallel=parallel,
-                                          breakpoint=break_point,
-                                          backup_every_rep=opt.backup_every)
-        results=sampler.sample(opt.repetitions)
-=======
-                                          parallel=parallel)
-        ##                                  breakpoint=break_point,
-        ##                                  backup_every_rep=opt.backup_every)
-
->>>>>>> d8f1e3fd
-    elif opt.algorithm == 'demcz':
-        sampler = spotpy.algorithms.demcz(spot,
-                                          dbname=opt.db_name,
-                                          dbformat=opt.db_type,
-<<<<<<< HEAD
-                                          alt_objfun=None,
-                                          parallel=parallel,
-                                          breakpoint=break_point,
-                                          backup_every_rep=opt.backup_every)
-        results=sampler.sample(opt.repetitions)
-=======
-                                          parallel=parallel)
-        ##                                  breakpoint=break_point,
-        ##                                  backup_every_rep=opt.backup_every)
-
->>>>>>> d8f1e3fd
-    elif opt.algorithm == 'mcmc':
-        sampler = spotpy.algorithms.mcmc(spot,
-                                          dbname=opt.db_name,
-                                          dbformat=opt.db_type,
-<<<<<<< HEAD
-                                          alt_objfun=None,
-                                          parallel=parallel,
-                                          breakpoint=break_point,
-                                          backup_every_rep=opt.backup_every)
-        results=sampler.sample(opt.repetitions)
-=======
-                                          parallel=parallel)
-        ##                                  breakpoint=break_point,
-        ##                                  backup_every_rep=opt.backup_every)
-
->>>>>>> d8f1e3fd
-    elif opt.algorithm == 'mle':
-        sampler = spotpy.algorithms.mle(spot,
-                                          dbname=opt.db_name,
-                                          dbformat=opt.db_type,
-                                          parallel=parallel)
-        ##                                  breakpoint=break_point,
-        ##                                  backup_every_rep=opt.backup_every)
-<<<<<<< HEAD
-        results=sampler.sample(opt.repetitions)
-=======
-
->>>>>>> d8f1e3fd
+        results=sampler.sample(opt.repetitions)
+
     elif opt.algorithm == 'sa':
         sampler = spotpy.algorithms.sa(spot,
                                           dbname=opt.db_name,
                                           dbformat=opt.db_type,
-<<<<<<< HEAD
-                                          parallel=parallel,
-                                          breakpoint=break_point,
-                                          backup_every_rep=opt.backup_every)
-        results=sampler.sample(opt.repetitions)
-=======
-                                          parallel=parallel)
-        ##                                  breakpoint=break_point,
-        ##                                  backup_every_rep=opt.backup_every)
-
->>>>>>> d8f1e3fd
+                                          parallel=parallel)
+        results=sampler.sample(opt.repetitions)
     elif opt.algorithm == 'rope':
         sampler = spotpy.algorithms.rope(spot,
                                           dbname=opt.db_name,
                                           dbformat=opt.db_type,
                                           parallel=parallel)
-        ##                                  breakpoint=break_point,
-        ##                                  backup_every_rep=opt.backup_every)
-<<<<<<< HEAD
-        results=sampler.sample(opt.repetitions)
-=======
-
->>>>>>> d8f1e3fd
+        results=sampler.sample(opt.repetitions)
+
     elif opt.algorithm == 'mc':
         sampler = spotpy.algorithms.mc(spot,
                                           dbname=opt.db_name,
                                           dbformat=opt.db_type,
-<<<<<<< HEAD
-                                          parallel=parallel,
-                                          breakpoint=break_point,
-                                          backup_every_rep=opt.backup_every)
-        results=sampler.sample(opt.repetitions)
-=======
-                                          parallel=parallel)
-        ##                                  breakpoint=break_point,
-        ##                                  backup_every_rep=opt.backup_every)
-
->>>>>>> d8f1e3fd
+                                          parallel=parallel)
+        results=sampler.sample(opt.repetitions)
+
     elif opt.algorithm == 'fast':
         sampler = spotpy.algorithms.fast(spot,
                                          dbname=opt.db_name,
@@ -313,7 +236,6 @@
                                          parallel=parallel,
                                          breakpoint=break_point,
                                          backup_every_rep=opt.backup_every)
-<<<<<<< HEAD
         results=sampler.sample(opt.repetitions)
     else:
         return(print('No valid optimization algorithm selected'))
@@ -324,21 +246,6 @@
         pars=sampler.status.params_max
     for i in range(len(params)):
         params[i].value = pars[i]
-=======
-
-    sampler.sample(opt.repetitions)
-    #results = sampler.sample(opt.repetitions)
-    if sampler.status.optimization_direction == 'minimize': 
-        print(sampler.status.params_min)
-    if sampler.status.optimization_direction == 'maximize': 
-        print(sampler.status.params_max)
-
-    for i in range(len(params)):
-        if sampler.status.optimization_direction == 'minimize': 
-            params[i].value = sampler.status.params_min[i]
-        if sampler.status.optimization_direction == 'maximize': 
-            params[i].value = sampler.status.params_max[i]
->>>>>>> d8f1e3fd
     for s in setups:
         s.model_parameter.update(params)
     return params
