--- conflicted
+++ resolved
@@ -105,14 +105,6 @@
                 current_fitness = r.fitness_weight * r.compute_fitness()
                 global_fitness_value += current_fitness
                 individual_fitness_values.append(current_fitness)
-<<<<<<< HEAD
-
-        # First element of returned list is the global fitness value.
-        # Note: in general this should be the simulation data, which is returned
-        # due to our data structure, the passing of the fitness values,
-        # i.e. result of the objective function is most convenient approach here
-        return [global_fitness_value] + individual_fitness_values
-=======
         self.j+=1
         # first element of returned list is the global fitness value
         # note: in general this should be the simulation data, which is returned
@@ -120,7 +112,6 @@
         # of the objective function, is most convenient approach here
         # last element of the list counts the number of executed simulations
         return [global_fitness_value] + individual_fitness_values + [self.j]
->>>>>>> 71381432
 
     def evaluation(self):
         logging.debug("* evaluation")
