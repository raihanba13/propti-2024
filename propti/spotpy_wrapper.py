--- conflicted
+++ resolved
@@ -59,23 +59,15 @@
     def simulation(self, vector):
         logging.debug("current spotpy simulation vector: {}".format(vector))
 
-        # copyt spotpy parameter vector to parameter set
+        # copy spotpy parameter vector to parameter set
         for i in range(len(vector)):
             self.params[i].value = vector[i]
 
         # update all simulation setup parameter sets
         for s in self.setups:
-<<<<<<< HEAD
-            for p in s.model_parameter:
-                for pp in self.params:
-                    if p.name == pp.name:
-                        p.value = pp.value
-        # for all setups
-=======
             s.model_parameter.update(self.params)
 
         # create run directories for all simulation setups
->>>>>>> 4c2669f3
         for s in self.setups:
             if s.execution_dir_prefix:
                 tmp_dir_root = s.execution_dir_prefix
