import logging
import sys
import os
import shutil
import numpy as np
import tempfile
import os.path
from pathlib import Path
import spotpy

from .data_structures import Parameter, ParameterSet, SimulationSetup, \
    SimulationSetupSet, Relation, OptimiserProperties

from .basic_functions import create_input_file, run_simulations, \
    extract_simulation_data


####################
# SPOTPY SETUP CLASS

class SpotpySetup(object):
    def __init__(self,
                 params: ParameterSet,
                 setups: SimulationSetupSet,
                 optimiser: OptimiserProperties):

        self.setups = setups
        self.params = params
        self.optimiser = optimiser
        self.spotpy_parameter = []

        for p in params:
            logging.debug("setup spotpy parameter: {}".format(p.name))
            if p.distribution == 'uniform':

                optguess = None
                step = None
                if p.value is not None:
                    optguess = p.value
                if p.max_increment is not None:
                    step = p.max_increment

                cp = spotpy.parameter.Uniform(p.place_holder,
                                              p.min_value, p.max_value,
                                              step=step,
                                              optguess=optguess,
                                              minbound=p.min_value,
                                              maxbound=p.max_value)
                self.spotpy_parameter.append(cp)
            else:

                logging.error(
                    'parameter distribution function unknown: {}'.format(
                        p.distribution))

    def parameters(self):
        return spotpy.parameter.generate(self.spotpy_parameter)

    def simulation(self, vector):
        logging.debug("current spotpy simulation vector: {}".format(vector))

        # copy spotpy parameter vector to parameter set
        for i in range(len(vector)):
            self.params[i].value = vector[i]

        # update all simulation setup parameter sets
        for s in self.setups:
            s.model_parameter.update(self.params)

        # create run directories for all simulation setups
        for s in self.setups:
            if s.execution_dir_prefix:
                tmp_dir_root = s.execution_dir_prefix
            else:
                tmp_dir_root = os.path.join(os.getcwd(), s.work_dir)
            s.execution_dir = tempfile.mkdtemp(prefix='rundir_',
                                               dir=tmp_dir_root)
            create_input_file(s)

        # run all simulatons
        run_simulations(self.setups, self.optimiser.num_subprocesses)

        # gather simulation data
        for s in self.setups:
            logging.debug("start data extraction")
            extract_simulation_data(s)


        # clean up temporary execution directories
        for s in self.setups:
            shutil.rmtree(s.execution_dir)

        # compute fitness values
        global_fitness_value = 0
        individual_fitness_values = list()

        for s in self.setups:
            for r in s.relations:
                current_fitness = r.weight * r.compute_fitness()
                global_fitness_value += current_fitness
                individual_fitness_values.append(current_fitness)

        # first element of returned list is the global fitness value
        # note: in general this should be the simulation data, which is returned
        # due to our data structure, the passing of the fitness values, i.e. result
        # of the objective function, is most convenient approach here
        return [global_fitness_value] + individual_fitness_values

    def evaluation(self):
        logging.debug("evaluation")
        for s in self.setups:
            for r in s.relations:
                r.read_data(wd='.', target='experiment')

        # return dummy data
        # TODO: reconsider returning proper values
        return [1]

    def objectivefunction(self, simulation, evaluation, params):

<<<<<<< HEAD
        # the simulation function does not return simulation data, but directly the
        # fitness values, just pass these values
        fitness_value = simulation
        return fitness_value
=======
        global_fitness_value = 0
        individual_fitness_values = list()
        
        for s in self.setups:
            for r in s.relations:
                current_fitness = r.fitness_weight * r.compute_fitness()
                global_fitness_value += current_fitness
                individual_fitness_values.append(current_fitness)
                
        return [global_fitness_value] + individual_fitness_values
>>>>>>> b75c0f37


def run_optimisation(params: ParameterSet,
                     setups: SimulationSetupSet,
                     opt: OptimiserProperties) -> ParameterSet:
    spot = SpotpySetup(params, setups, opt)
    # Check if a break file exists for restarting.
    break_file_name = Path('{}.break'.format(opt.db_name))
    break_point = 'write'
    if break_file_name.is_file():
        break_point = 'readandwrite'
    parallel = 'seq'
    if opt.mpi:
        parallel = 'mpi'
    if opt.algorithm == 'sceua':
        sampler = spotpy.algorithms.sceua(spot,
                                          dbname=opt.db_name,
                                          dbformat=opt.db_type,
                                          parallel=parallel,
                                          db_precision=np.float64,
                                          breakpoint=break_point,
                                          backup_every_rep=opt.backup_every)

        ngs = opt.ngs
        if not ngs:
            ngs = len(params)
            # Set amount of parameters as default for number of complexes
            # if not explicitly specified.
            opt.ngs = ngs
        results=sampler.sample(opt.repetitions, ngs=ngs)
    elif opt.algorithm == 'fscabc':
        sampler = spotpy.algorithms.fscabc(spot,
                                          dbname=opt.db_name,
                                          dbformat=opt.db_type,
                                          parallel=parallel,
                                          db_precision=np.float64,
                                          breakpoint=break_point,
                                          backup_every_rep=opt.backup_every)
        eb = opt.eb
        if not eb:
            eb = 48
            # Set amount of parameters as default for number of complexes
            # if not explicitly specified.
            opt.eb = eb
        results=sampler.sample(opt.repetitions, eb=eb)
    elif opt.algorithm == 'abc':
        sampler = spotpy.algorithms.abc(spot,
                                          dbname=opt.db_name,
                                          dbformat=opt.db_type,
                                          parallel=parallel,
                                          breakpoint=break_point,
                                          backup_every_rep=opt.backup_every)
        eb = opt.eb
        if not eb:
            eb = 48
            # Set amount of parameters as default for number of complexes
            # if not explicitly specified.
            opt.eb = eb
        results=sampler.sample(opt.repetitions, eb=eb)
    elif opt.algorithm == 'mc':
        sampler = spotpy.algorithms.mc(spot,
                                          dbname=opt.db_name,
                                          dbformat=opt.db_type,
                                          parallel=parallel)
        results=sampler.sample(opt.repetitions)

    elif opt.algorithm == 'dream':
        sampler = spotpy.algorithms.dream(spot,
                                          dbname=opt.db_name,
                                          dbformat=opt.db_type,
                                          parallel=parallel)
        results=sampler.sample(opt.repetitions)

    elif opt.algorithm == 'demcz':
        sampler = spotpy.algorithms.demcz(spot,
                                          dbname=opt.db_name,
                                          dbformat=opt.db_type,
                                          alt_objfun=None,
                                          parallel=parallel)
        results=sampler.sample(opt.repetitions)
    elif opt.algorithm == 'mcmc':
        sampler = spotpy.algorithms.mcmc(spot,
                                          dbname=opt.db_name,
                                          dbformat=opt.db_type,
                                          alt_objfun=None,
                                          parallel=parallel)
        results=sampler.sample(opt.repetitions)
    elif opt.algorithm == 'mle':
        sampler = spotpy.algorithms.mle(spot,
                                          dbname=opt.db_name,
                                          dbformat=opt.db_type,
                                          parallel=parallel)
        ##                                  breakpoint=break_point,
        ##                                  backup_every_rep=opt.backup_every)
        results=sampler.sample(opt.repetitions)

    elif opt.algorithm == 'sa':
        sampler = spotpy.algorithms.sa(spot,
                                          dbname=opt.db_name,
                                          dbformat=opt.db_type,
                                          parallel=parallel)
        results=sampler.sample(opt.repetitions)
    elif opt.algorithm == 'rope':
        sampler = spotpy.algorithms.rope(spot,
                                          dbname=opt.db_name,
                                          dbformat=opt.db_type,
                                          parallel=parallel)
        results=sampler.sample(opt.repetitions)

    elif opt.algorithm == 'mc':
        sampler = spotpy.algorithms.mc(spot,
                                          dbname=opt.db_name,
                                          dbformat=opt.db_type,
                                          parallel=parallel)
        results=sampler.sample(opt.repetitions)

    elif opt.algorithm == 'fast':
        sampler = spotpy.algorithms.fast(spot,
                                         dbname=opt.db_name,
                                         dbformat='csv',
                                         parallel=parallel,
                                         breakpoint=break_point,
                                         backup_every_rep=opt.backup_every)
        results=sampler.sample(opt.repetitions)
    else:
        return(print('No valid optimization algorithm selected'))

    if sampler.status.optimization_direction == 'minimize':
        pars=sampler.status.params_min
    elif sampler.status.optimization_direction == 'maximize':
        pars=sampler.status.params_max
    for i in range(len(params)):
        params[i].value = pars[i]
    for s in setups:
        s.model_parameter.update(params)
    return params

def test_spotpy_setup():
    p1 = Parameter("density", "RHO", min_value=1.0, max_value=2.4,
                   distribution='uniform')
    p2 = Parameter("cp", place_holder="CP", min_value=4.0, max_value=7.2,
                   distribution='uniform')

    ps = ParameterSet()
    ps.append(p1)
    ps.append(p2)

    spot = SpotpySetup(ps)

    for p in spot.parameter:
        print(p.name, p.rndargs)


def test_spotpy_run():
    p1 = Parameter("ambient temperature", place_holder="TMPA", min_value=0,
                   max_value=100,
                   distribution='uniform', value=0)

    ps = ParameterSet()
    ps.append(p1)

    r1 = Relation()
    r1.model[0].label_x = "Time"
    r1.model[0].label_y = "TEMP"
    r1.model[0].file_name = 'TEST_devc.csv'
    r1.model[0].header_line = 1

    r1.experiment[0].x = np.linspace(0, 10, 20)
    r1.experiment[0].y = np.ones_like(r1.experiment[0].x) * 42.1

    r1.x_def = np.linspace(3.0, 8.5, 3)
    relations = [r1]

    s0 = SimulationSetup(name='ambient run',
                         work_dir='test_spotpy',
                         model_template=os.path.join('templates',
                                                     'template_basic_03.fds'),
                         model_executable='fds',
                         relations=relations,
                         model_parameter=ps
                         )
    setups = SimulationSetupSet()
    setups.append(s0)

    for s in setups:
        if not os.path.exists(s.work_dir):
            os.mkdir(s.work_dir)

    run_optimisation(ps, setups)


if __name__ == "__main__":
    # test_spotpy_setup()
    test_spotpy_run()<|MERGE_RESOLUTION|>--- conflicted
+++ resolved
@@ -118,24 +118,10 @@
 
     def objectivefunction(self, simulation, evaluation, params):
 
-<<<<<<< HEAD
         # the simulation function does not return simulation data, but directly the
         # fitness values, just pass these values
         fitness_value = simulation
         return fitness_value
-=======
-        global_fitness_value = 0
-        individual_fitness_values = list()
-        
-        for s in self.setups:
-            for r in s.relations:
-                current_fitness = r.fitness_weight * r.compute_fitness()
-                global_fitness_value += current_fitness
-                individual_fitness_values.append(current_fitness)
-                
-        return [global_fitness_value] + individual_fitness_values
->>>>>>> b75c0f37
-
 
 def run_optimisation(params: ParameterSet,
                      setups: SimulationSetupSet,
