--- conflicted
+++ resolved
@@ -14,11 +14,10 @@
     extract_simulation_data
 
 
-<<<<<<< HEAD
-=======
+
 ####################
 # SPOTPY SETUP CLASS
->>>>>>> 7b414f93
+
 class SpotpySetup(object):
     def __init__(self,
                  params: ParameterSet,
@@ -50,14 +49,11 @@
                                               maxbound=p.max_value)
                 self.spotpy_parameter.append(cp)
             else:
-<<<<<<< HEAD
-                logging.error('parameter distribution '
-                              'function unkown: {}'.format(p.distribution))
-=======
+
                 logging.error(
                     'parameter distribution function unknown: {}'.format(
                         p.distribution))
->>>>>>> 7b414f93
+
 
     def parameters(self):
         return spotpy.parameter.generate(self.spotpy_parameter)
@@ -143,12 +139,9 @@
         sampler = spotpy.algorithms.sceua(spot,
                                           dbname=opt.db_name,
                                           dbformat=opt.db_type,
-<<<<<<< HEAD
-                                          alt_objfun='rmse')
-=======
                                           alt_objfun='rmse',
                                           parallel=parallel)
->>>>>>> 7b414f93
+
 
         ngs = opt.ngs
         if not ngs:
@@ -171,11 +164,6 @@
 
     return params
 
-<<<<<<< HEAD
-
-def test_spotpy_setup():
-=======
->>>>>>> 7b414f93
 
 def test_spotpy_setup():
     p1 = Parameter("density", "RHO", min_value=1.0, max_value=2.4,
@@ -195,12 +183,8 @@
 
 def test_spotpy_run():
     p1 = Parameter("ambient temperature", place_holder="TMPA", min_value=0,
-<<<<<<< HEAD
-                   max_value=100, distribution='uniform', value=0)
-=======
                    max_value=100,
                    distribution='uniform', value=0)
->>>>>>> 7b414f93
 
     ps = ParameterSet()
     ps.append(p1)
