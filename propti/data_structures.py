--- conflicted
+++ resolved
@@ -8,13 +8,8 @@
 import subprocess
 from typing import Union
 import spotpy
-<<<<<<< HEAD
 from .fitness_methods import FitnessMethodInterface
 from typing import Union
-=======
-from propti.fitness_methods import FitnessMethodInterface
-
->>>>>>> 30414876
 
 import propti as pr
 
@@ -156,12 +151,8 @@
     parameters that are optimised.
     """
 
-<<<<<<< HEAD
-    # TODO: do None default values make sense?
-=======
     # TODO: Do None default values make sense?
     # TODO: Add type (f,e) of float output? How to deal with precision of 'f'?
->>>>>>> 30414876
     def __init__(self, name: str,
                  units: str = None,
                  place_holder: str = None,
@@ -170,12 +161,8 @@
                  min_value: float = None,
                  max_value: float = None,
                  max_increment: float = None,
-<<<<<<< HEAD
-                 output_float_precision: int = 6):
-=======
                  output_float_precision: int = 6,
                  evaluate_value: str = None):
->>>>>>> 30414876
         """
         Constructor.
         :param name: name of parameter
@@ -189,17 +176,11 @@
         :param min_value: assumed minimal value
         :param max_value: assumed maximal value
         :param max_increment: step size required for some optimisation
-<<<<<<< HEAD
-            algorithms
-        :param output_float_precision: number of decimal positions places after
-            the decimal sign for floats
-=======
         algorithms
         :param output_float_precision: number of decimal positions places after
             the decimal sign for floats
         :param evaluate_value: string which contains the expression to be evaluated
             when replacing the placeholder
->>>>>>> 30414876
         """
         self.name = name
         self.units = units
@@ -576,7 +557,6 @@
         in_file = os.path.join(wd, ds.file_name)
         # Read data as Pandas DataFrame.
         data = pd.read_csv(in_file, header=ds.header_line)
-<<<<<<< HEAD
 
         # Get all header labels from the data frame.
         headers = list(data)
@@ -593,8 +573,6 @@
         logging.debug("* Last data values: x={}, y={}".format(
             data[ds.label_x].dropna().values[-1],
             data[ds.label_y].dropna().values[-1]))
-=======
->>>>>>> 30414876
 
         # Get all header labels from the data frame.
         headers = list(data)
