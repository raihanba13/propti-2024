--- conflicted
+++ resolved
@@ -31,11 +31,7 @@
                                    # propti_prepare, if no value is provided
                  db_name: str = 'propti_db',
                  db_type: str = 'csv',
-<<<<<<< HEAD
                  db_precision=np.float64,
-=======
-                 db_precision = np.float64,
->>>>>>> e0641a4b
                  num_subprocesses: int = 1,
                  mpi: bool = False):
         """
