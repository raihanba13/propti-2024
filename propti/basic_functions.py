# -*- coding: utf-8 -*-

import os
import tempfile
import copy
import sys
import subprocess
import logging
import queue
import threading
import datetime
import numpy as np

from .data_structures import Parameter, ParameterSet, SimulationSetup, \
    SimulationSetupSet, Relation


#####################
# INPUT FILE HANDLING

def create_input_file(setup: SimulationSetup, work_dir='execution'):

    """

    :param setup: specification of  SimulationSetup on which to base the
        simulation run
    :param work_dir: flag to indicate if the regular execution of the function
        (in the sense of inverse modeling) is wanted or if only a simulation
        of the best parameter set is desired, range:['execution', 'best']
    :return: Saves a file that is read by the simulation software as input file
    """
    #
    # small test
    if work_dir == 'execution':
        wd = setup.execution_dir
    elif work_dir == 'best':
        wd = setup.best_dir
    #
    #

    # Log the set working directory
    logging.debug(wd)

    in_fn = setup.model_template
    template_content = read_template(in_fn)

    logging.debug(template_content)

    parameter_list = setup.model_parameter
    input_content = fill_place_holder(template_content, parameter_list)

    logging.debug(input_content)

    out_fn = os.path.join(wd, setup.model_input_file)

    write_input_file(input_content, out_fn)


def write_input_file(content: str, filename: os.path):
    """

    :param content: Information that shall be written into a file, expected
        to be string.
    :param filename: File name of the new file.
    :return: File written to specified location.
    """
    try:
        outfile = open(filename, 'w')
    except OSError as err:
        logging.error("error writing input file: {}".format(filename))
        sys.exit()

    outfile.write(content)


def fill_place_holder(tc: str, paras: ParameterSet) -> str:
    # TODO: check for place holder duplicates
    res = tc
    if paras is not None:
        for p in paras:
<<<<<<< HEAD
=======

            if p.place_holder is None:
                continue

            if p.derived and not p.evaluated:
                logging.error("* parameter not evaluated: ", p)
                sys.exit()

>>>>>>> 30414876
            if type(p.value) == float or \
                    type(p.value) == np.float64 or \
                    type(p.value) == np.float32:
                res = res.replace("#" + p.place_holder + "#",
<<<<<<< HEAD
                                  "{:.{}E}".format(p.value,
                                                   p.output_float_precision))
=======
                                  "{:.{}E}".format(p.value, p.output_float_precision))
>>>>>>> 30414876
            else:
                res = res.replace("#" + p.place_holder + "#", str(p.value))
    else:
        logging.warning("using empty parameter set for place holder filling")

    return res


def read_template(filename: os.path) -> str:
    try:
        infile = open(filename, 'r')
    except OSError as err:
        logging.error("error reading template file: {}".format(filename))
        sys.exit()

    content = infile.read()
    return content


def test_read_replace_template():
    wd = 'tmp'
    if not os.path.exists(wd):
        os.mkdir(wd)
    s = SimulationSetup("reader test", work_dir=wd)
    s.model_template = os.path.join('.', 'templates', 'basic_01.fds')
    s.model_input_file = "filled_basic_01.fds"

    p1 = Parameter("chid", place_holder="filename", value="toast_brot")
    p2 = Parameter("i", place_holder="i", value=42)
    p3 = Parameter("xmin", place_holder="xmin", value=1.463e-6)
    s.model_parameter.append(p1)
    s.model_parameter.append(p2)
    s.model_parameter.append(p3)

    create_input_file(s)


def test_missing_template():
    s = SimulationSetup("reader test")
    s.model_template = os.path.join('.', 'templates', 'notexists_basic_01.fds')
    create_input_file(s)


#################
# MODEL EXECUTION


def run_simulations(setups: SimulationSetupSet,
                    num_subprocesses: int = 1,
                    best_para_run: bool=False):
    """
    Executes each given SimulationSetup.

    :param setups: set of simulation setups
    :param num_subprocesses: determines how many sub-processes are to be used
        to perform the calculation, should be more than or equal to 1,
        default: 1, range: [integers >= 1]
    :param best_para_run: flag to switch to simulating the best parameter set
    :return: None
    """

    # Get system time now, for debug output.
    time_now = datetime.datetime.now()

    if num_subprocesses == 1:
        logging.info('* Serial model execution started, at:', time_now)
        for s in setups:
            logging.info('start execution of simulation setup: {}'
                         .format(s.name))
            run_simulation_serial(s, best_para_run)
    else:
        logging.info('* Multi process execution started, at:', time_now)
        run_simulation_mp(setups, num_subprocesses)


def run_simulation_serial(setup: SimulationSetup,
                          best_para_run: bool = False):

    # TODO: check return status of execution

    if best_para_run is False:
        new_dir = setup.execution_dir
    else:
        new_dir = setup.best_dir

    exec_file = setup.model_executable
    in_file = setup.model_input_file
    log_file = open(os.path.join(new_dir, "execution.log"), "w")

    cmd = 'cd {} && {} {}'.format(new_dir, exec_file, in_file)

    logging.debug("executing command: {}".format(cmd))

    subprocess.check_call(cmd, shell=True,
                          stdout=log_file, stderr=log_file)
    log_file.close()


def run_simulation_mp(setups: SimulationSetupSet, num_threads:int = 1):

    def do_work(work_item: SimulationSetup):
        print("processing {}".format(work_item.name))
        run_simulation_serial(work_item)

    def worker():
        while True:
            work_item = q.get()
            if work_item is None:
                break
            do_work(work_item)
            q.task_done()

    q = queue.Queue()
    threads = []
    for i in range(num_threads):
        t = threading.Thread(target=worker)
        t.start()
        threads.append(t)

    for item in setups:
        q.put(item)

    # block until all tasks are done
    q.join()

    # stop workers
    for i in range(num_threads):
        q.put(None)
    for t in threads:
        t.join()


def test_execute_fds():
    wd = 'tmp'
    if not os.path.exists(wd):
        os.mkdir(wd)
    s = SimulationSetup(name='exec test', work_dir=wd, model_executable='fds',
                        model_input_file=os.path.join('..', 'templates',
                                                      'basic_02.fds'))
    run_simulation_serial(s)


###########################
# ANALYSE SIMULATION OUTPUT

def extract_simulation_data(setup: SimulationSetup):
    # TODO: this is not general, but specific for FDS, i.e. first
    # TODO: line contains units, second the quantities names

    msg = "* From 'extract_simulation_data': execution directory: {}"
    logging.debug(msg.format(setup.execution_dir))

    if os.path.exists(os.path.join(setup.execution_dir, 'wct.csv')):
        wct_file = open(os.path.join(setup.execution_dir, 'wct.csv'))
        line = wct_file.readline()
        wct_file.close()
        logging.debug("WCT info: {}".format(line))

    for r in setup.relations:
        msg = "* From 'extract_simulation_data': Relation ID: {}"
        logging.debug(msg.format(r.id_label))
        r.read_data(setup.execution_dir)

    msg = "* From 'extract_simulation_data': Finished reading data."
    logging.debug(msg)


def map_data(x_def, x, y):
    return np.interp(x_def, x, y)


def test_prepare_run_extract():
    r1 = Relation()
    r1.model_x_label = "Time"
    r1.model_y_label = "VELO"
    r1.x_def = np.linspace(3.0, 8.5, 20)

    r2 = copy.deepcopy(r1)
    r2.model_y_label = "TEMP"

    relations = [r1, r2]

    paras = ParameterSet()
    paras.append(Parameter('ambient temperature', place_holder='TMPA'))
    paras.append(Parameter('density', place_holder='RHO'))

    s0 = SimulationSetup(name='ambient run',
                         work_dir='setup',
                         model_template=os.path.join('templates',
                                                     'template_basic_03.fds'),
                         model_executable='fds',
                         relations=relations,
                         model_parameter=paras
                         )

    setups = SimulationSetupSet()
    isetup = 0
    for tmpa in [32.1, 36.7, 42.7, 44.1]:
        current_s = copy.deepcopy(s0)
        current_s.model_parameter[0].value = tmpa
        current_s.work_dir += '_{:02d}'.format(isetup)
        setups.append(current_s)
        isetup += 1

    print(setups)

    for s in setups:
        if not os.path.exists(s.work_dir): os.mkdir(s.work_dir)

    for s in setups:
        create_input_file(s)

    for s in setups:
        run_simulations(s)

    for s in setups:
        extract_simulation_data(s)
        for r in s.relations:
            print(r.x_def, r.model_y)


def test_extract_data():
    s = SimulationSetup('test read data')
    s.model_output_file = os.path.join('test_data', 'TEST_devc.csv')

    r1 = ['VELO', ["none", "none"]]
    r2 = ['TEMP', ["none", "none"]]

    s.relations = [r1, r2]

    res = extract_simulation_data(s)

    for r in res:
        print(r)


######
# MAIN

# run tests if executed
if __name__ == "__main__":
    # test_read_replace_template()
    # test_execute_fds()
    # test_missing_template()
    # test_extract_data()
    test_prepare_run_extract()
    pass<|MERGE_RESOLUTION|>--- conflicted
+++ resolved
@@ -78,27 +78,20 @@
     res = tc
     if paras is not None:
         for p in paras:
-<<<<<<< HEAD
-=======
 
             if p.place_holder is None:
                 continue
 
             if p.derived and not p.evaluated:
-                logging.error("* parameter not evaluated: ", p)
+                logging.error("* Parameter not evaluated: ", p)
                 sys.exit()
 
->>>>>>> 30414876
             if type(p.value) == float or \
                     type(p.value) == np.float64 or \
                     type(p.value) == np.float32:
                 res = res.replace("#" + p.place_holder + "#",
-<<<<<<< HEAD
                                   "{:.{}E}".format(p.value,
                                                    p.output_float_precision))
-=======
-                                  "{:.{}E}".format(p.value, p.output_float_precision))
->>>>>>> 30414876
             else:
                 res = res.replace("#" + p.place_holder + "#", str(p.value))
     else:
