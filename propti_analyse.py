import os
import pandas as pd
import pickle
import logging
import argparse
import sys
import copy
import shutil

import propti.basic_functions as pbf

# import matplotlib.pyplot as plt

import propti as pr
import propti.propti_monitor as pm
import propti.propti_post_processing as ppm


parser = argparse.ArgumentParser()
parser.add_argument("root_dir", type=str,
                    help="optimisation root directory",
                    default='.')

parser.add_argument("--inspect_init",
                    help="provide overview over the data stored in the "
                         "'pickle.init' file",
                    action="store_true")

parser.add_argument("--create_best_input",
                    help="Creates simulation input file  with "
                         "best parameter set",
                    action="store_true")

parser.add_argument("--run_best",
                    help="run simulation(s) with best parameter set",
                    action="store_true")

parser.add_argument("--plot_fitness_development",
                    help="Scatter plot of fitness values", action="store_true")

parser.add_argument("--plot_para_values",
                    help="plot like and values", action="store_true")

parser.add_argument("--dump_plots",
                    help="plot like and values", action="store_true")

parser.add_argument("--calc_stat",
                    help="calculate statistics", action="store_true")

parser.add_argument("--plot_best_sim_exp",
                    help="plot results of the simulation of the best parameter "
                         "set and the experimental data to be compared with",
                    action="store_true")

parser.add_argument("--plot_best_para_gen",
                    help="Plots the value of the best parameter set for each"
                         "parameter, by generation.",
                    action="store_true")

parser.add_argument("--plot_fit_semilogx",
                    help="Plots fitness values with semi-log x scale.",
                    action="store_true")

parser.add_argument("--extract_data",
                    help="Extracts parameter data, based on fitness values.",
                    action="store_true")

parser.add_argument("--extractor_sim_input",
                    help="Creates input files, based on  the resulting file "
                         "from the data extractor.",
                    action="store_true")

parser.add_argument("--create_case_input",
                    help="Creates input files for user cases, based on  the "
                         "resulting file from the data extractor.",
                    action="store_true")

parser.add_argument("--clean_db",
                    help="Removes restart markers from the database file.",
                    action="store_true")

parser.add_argument("--func_test",
                    help="Executes test function for testing purpose",
                    action="store_true")
parser.add_argument("--plot_para_vs_fitness",
                    help="Plots each parameter against the fitness values, "
                         "colour coded by repetition.",
                    action="store_true")
# Prototyping of ne analysis script.
parser.add_argument("--create_new_database",
                    help="Creates a new database file from the spotpy data "
                         "base CSV (propti_db.csv)",
                    action="store_true")

cmdl_args = parser.parse_args()

ver = None  # type: pr.Version
setups = None  # type: pr.SimulationSetupSet
ops = None  # type: pr.ParameterSet
optimiser = None  # type: pr.OptimiserProperties


def check_directory(dir_list):
    """
    Take a list of directory names (strings) and attach them to the root
    path. Check if this path exists, if not create it.
    :param dir_list: List containing the directory names, as string.
    :return: New file path, based on files root and user input.
    """

    # Set up new path.
    new_dir = os.path.join(cmdl_args.root_dir)
    for directory in dir_list:
        new_dir = os.path.join(new_dir, directory)

    # Check if the new path exists, otherwise create it.
    if not os.path.exists(new_dir):
        os.makedirs(new_dir)

    # Return new path for further usage.
    return new_dir


# Names of sub-directories that are used to contain the results of the
# analysis.
p1, p2, p3 = 'Analysis', 'Plots', 'Extractor'


print("")
print("* Loading information of the optimisation process.")
print("----------------------")

# Check if `propti.pickle.finish` exists, else use `propti.pickle.init`.
if os.path.isfile(os.path.join(cmdl_args.root_dir, 'propti.pickle.finished')):
     pickle_file = os.path.join(cmdl_args.root_dir, 'propti.pickle.finished')
elif os.path.isfile(os.path.join(cmdl_args.root_dir, 'propti.pickle.init')):
     pickle_file = os.path.join(cmdl_args.root_dir, 'propti.pickle.init')
else:
     sys.exit("Neither 'propti.pickle.finished' nor 'propti.pickle.init' "
              "detected. Script execution stopped.")

<<<<<<< HEAD
#pickle_file = os.path.join(cmdl_args.root_dir, 'propti.pickle.finished')
=======
pickle_file = os.path.join(cmdl_args.root_dir, 'propti.pickle.finished')
>>>>>>> d8f1e3fd

in_file = open(pickle_file, 'rb')

#######################################################
# TODO: Enable better backwards compatibility than the following:

pickle_items = []
for item in pickle.load(in_file):
    pickle_items.append(item)

in_file.close()

p_length = len(pickle_items)

print('Pickle length: {}'.format(p_length))

if p_length == 3:
    setups, ops, optimiser = pickle_items
elif p_length == 4:
    ver, setups, ops, optimiser = pickle_items
else:
    print('The init-file is incompatible '
          'with this version of propti_analyse.')
#
#######################################################


print("Loading complete.")

# Check if all components are there, otherwise write message to the log file.
if ver is None:
    logging.critical("* Version(s) not defined. Legacy '*.pickle.init' file?")

if setups is None:
    logging.critical("* Simulation setups are not defined.")

if ops is None:
    logging.critical("* Optimisation parameters are not defined.")

if optimiser is None:
    logging.critical("* Optimiser parameters are not defined.")


# TODO: define spotpy db file name in optimiser properties
# TODO: use placeholder as name? or other way round?


##########################
# Inspect PROPTI Init File
if cmdl_args.inspect_init:
    """
    Calls the various print methods of the respective PROPTI objects and 
    prints their content in human-readable form.
    Used to check how the IMP is set up (content of the 'propti.pickle.init'). 
    """

    db_file_name = os.path.join(cmdl_args.root_dir,
                                '{}.{}'.format(optimiser.db_name,
                                               optimiser.db_type))

    print("")
    print("* Inspection of the 'pickle.init' content")
    print("----------------------")

    print("* Version(s):")
    print(ver)

    print("* Simulation Setups:")
    print(setups)

    print("* Optimisation Parameters:")
    print(ops)

    print("* Optimiser Settings:")
    print(optimiser)

    print("")
    print("")


######################################
# Run Simulation of Best Parameter Set
if cmdl_args.run_best:
    """
    Extracts the best parameter set from the data base and writes it into a 
    copy of the simulation input template. Afterwards, the simulation is 
    executed. 
    """

    db_file_name = os.path.join(cmdl_args.root_dir,
                                '{}.{}'.format(optimiser.db_name,
                                               optimiser.db_type))

    print("")
    print("* Run simulation(s) of best parameter set")
    print("----------------------")
    pr.run_best_para(setups, ops, optimiser, pickle_file)
    print("")
    print("")


###################
# Create Best Input
if cmdl_args.create_best_input:
    """
    Takes the (up to now) best parameter set from the optimiser data base and 
    reads the corresponding parameter values. The parameter values are written 
    into the simulation input file and saved as `*_bestpara.file-type`.
    This functionality is focused on the usage of SPOTPY.
    """

    print("")
    print("* Create input file with best parameter set")
    print("----------------------")
    print("Reading data base file, please wait...")
    print("")

    # Read data base file name from the pickle file.
    db_file_name = os.path.join(cmdl_args.root_dir,
                                '{}.{}'.format(optimiser.db_name,
                                               optimiser.db_type))

    # Determine the best fitness value and its location in the data base.
    print("* Locate best parameter set:")
    print("---")

    fitness_values = pd.read_csv(db_file_name, usecols=['like1'])
    best_fitness_index = fitness_values.idxmax().iloc[0]
    best_fitness_value = fitness_values.max().iloc[0]

    print("Best fitness index: line {}".format(best_fitness_index))
    print("Best fitness value: {}".format(best_fitness_value))
    print("---")
    print("")

    # Check if a directory for the result files exists. If not, create it.
    results_dir = check_directory([p1, p3, 'CurrentBestParameter',
                                   'Repetition_{}'.format(best_fitness_index)])

    # Collect simulation setup names.
    print("* Collect simulation setup names:")
    print("---")

    sim_setup_names = []
    for ssn in range(len(setups)):
        ssn_value = setups[ssn].name
        sim_setup_names.append(ssn_value)

        print("Setup {}: {}".format(ssn, ssn_value))
    print("---")
    print("")

    # Collect the optimisation parameter names. Change format to match column
    # headers in propti_db, based on SPOTPY definition. Store headers in a list.
    cols = []
    for p in ops:
        cols.append("par{}".format(p.place_holder))

    # Collect parameter names.
    print("* Collect parameter names and place holders:")
    print("---")

    para_names = []
    para_simsetup_complete = []
    para_name_list = []
    for s_i in range(len(setups)):

        # Place holder list.
        para_ph_list = []

        # Collect meta parameters, those which describe the simulation setup.
        # First, find all parameters and place holders.
        para_meta_simsetup = []
        for s_j in range(len(setups[s_i].model_parameter.parameters)):
            paras = setups[s_i].model_parameter.parameters

            # Parameter names.
            para_name = paras[s_j].name
            para_name_list.append(para_name)

            # Place holders.
            para_ph = paras[s_j].place_holder
            para_ph_list.append(para_ph)

            # Compare the place holders with the optimisation parameters, to
            # determine if they are meta parameters.
            p_i = 'par{}'.format(para_ph)
            if p_i not in cols:
                # Store meta parameters (place holder and value) in list.
                para_meta_simsetup.append([para_ph, paras[s_j].value])

            print('Name: {}'.format(para_name))
            print('Place holder: {}'.format(para_ph))
        print("---")

        # Put meta lists into list which mirrors the simulation setups.
        para_simsetup_complete.append(para_meta_simsetup)

    print("")

    print("* Extract best parameter set")
    print("---")
    print("Read data base file, please wait...")
    print("")

    # Read PROPTI data base.
    parameter_values = pd.read_csv(db_file_name, usecols=cols)

    print("Best parameter values:")
    print("---")

    # Extract the parameter values of the best set. Store place holder and
    # parameter values in lists.
    opti_para = []
    for i in range(len(cols)):
        new_para_value = parameter_values.at[best_fitness_index, cols[i]]
        print("{}: {}".format(para_name_list[i], new_para_value))
        opti_para.append([cols[i][3:], new_para_value])

    # Append optimisation parameter place holders and values to the parameter
    # lists, sorted by simulation setups.
    for pssc in para_simsetup_complete:
        for para in opti_para:
            pssc.append(para)

    # print("para complete: {}".format(para_simsetup_complete))
    print("")

    # Load templates from each simulation setup, fill in the values and write
    # the new input files in the appropriate directories.
    print("* Fill templates")
    print("--------------")
    # Counter of simulation setups.
    css = 0
    for simsetup in sim_setup_names:
        # Create new directories, based on simulation setup names.
        check_directory([results_dir, simsetup])

        # Load template.
        template_file_path = setups[css].model_template
        temp_raw = pbf.read_template(template_file_path)

        # Create new input files with best parameters,
        # based on simulation setups.
        for bestpara in para_simsetup_complete[css]:
            print("Best para: {}".format(bestpara))
            new_para_value = bestpara[1]

            # Account for scientific notation of floats.
            if type(new_para_value) == float:
                temp_raw = temp_raw.replace("#" + bestpara[0] + "#",
                                            "{:E}".format(new_para_value))
            else:
                temp_raw = temp_raw.replace("#" + bestpara[0] + "#",
                                            str(new_para_value))

        # Write new input file with best parameters.
        bip = os.path.join(results_dir, simsetup,
                           simsetup + '_rep{}.fds'.format(best_fitness_index))
        pbf.write_input_file(temp_raw, bip)

        print("---")
        # Advance counter.
        css += 1

    print("")
    print("Simulation input file, based on best parameter set, was written.")

    print("* Task finished.")
    print("")
    print("")


##########################
# Plot Fitness Development
if cmdl_args.plot_fitness_development:
    """
    Scatter plot of fitness value (RMSE) development. It reads the PROPTI data 
    base file, based on information stored in the pickle file. 
    This functionality is focused on the usage of SPOTPY.
    """

    print("")
    print("* Plot fitness values.")
    print("----------------------")
    db_file_name = os.path.join(cmdl_args.root_dir,
                                '{}.{}'.format(optimiser.db_name,
                                               optimiser.db_type))

    # Check if a directory for the result files exists. If not create it.
    results_dir = check_directory(['Analysis', 'Plots', 'Scatter'])

    # Extract data to be plotted.
    cols = ['like1']
    data = pd.read_csv(db_file_name, usecols=cols)

    # Scatter plots of parameter development over the whole run.
    pr.plot_scatter(cols[0], data,
                    'Fitness value development', 'FitnessDevelopment',
                    results_dir, 'Root Mean Square Error (RMSE)')

    print("Plot(s) have been created.")
    print("")
    print("")


####################################
# Plot Development of All Parameters
if cmdl_args.plot_para_values:
    """
    This functionality is deprecated!
    
    Creates scatter plots of the development of each parameter over the 
    optimisation process. It reads the propti data 
    base file, based on information stored in the pickle file. 
    This functionality is focused on the usage of SPOTPY.
    """

    # TODO: Check for optimisation algorithm
    # TODO: Adjust output depending on optimisation algorithm

    print("")
    print("* Plot likes and values.")
    print("----------------------")
    db_file_name = os.path.join(cmdl_args.root_dir,
                                '{}.{}'.format(optimiser.db_name,
                                               optimiser.db_type))

    # Check if a directory for the result files exists. If not create it.
    results_dir_scatter = check_directory(['Analysis', 'Plots', 'Scatter'])
    results_dir_boxplot = check_directory(['Analysis', 'Plots', 'Boxplot'])
    results_dir_histogram = check_directory(['Analysis', 'Plots', 'Histogram'])
    results_dir_para_gen = check_directory(['Analysis', 'Plots', 'Para_Gen'])
    results_dir_log = check_directory(['Analysis', 'Plots', 'Log'])

    # Extract data to be plotted.
    cols = ['like1', 'chain']
    for p in ops:
        cols.append("par{}".format(p.place_holder))
    data = pd.read_csv(db_file_name, usecols=cols)

    # Scatter plots of parameter development over the whole run.
    for c in cols[2:]:
        # Scatter plots of parameter development over the whole run.
        pr.plot_scatter(c, data, 'Parameter development: ', c,
                        results_dir_scatter, version=ver.ver_propti)

        # Histogram plots of parameters
        pr.plot_hist(c, data, 'Histogram per generation for: ' + c,
                     c, results_dir_histogram, y_label=None)

    # Scatter plot of fitness values.
    pr.plot_scatter('like1', data, 'Fitness value development',
                    'FitnessDevelopment', results_dir_scatter,
                    'Root Mean Square Error (RMSE)',
                    version=ver.ver_propti)

    # Plot values of best parameter set, by generation.
    pm.plot_best_para_generation(cols, data, len(ops), optimiser.ngs,
                                 results_dir_para_gen)

    # Plot fitness semi-log x.
    pm.plot_semilogx_scatter('like1', data, 'Fitness value development',
                             'FitnessDevelopment', results_dir_log,
                             'Root Mean Square Error (RMSE)',
                             version=ver.ver_propti)

    # Box plot to visualise steps (generations).
    pr.plot_box_rmse(data, 'Fitness values, histogram per step (generation)',
                     len(ops),
                     optimiser.ngs,
                     'FitnessDevelopment', results_dir_boxplot)

    print("Plots have been created.")
    print("")
    print("")


####################################
# Plot Development of All Parameters
if cmdl_args.dump_plots:
    """
    Creates scatter plots of the development of each parameter over the 
    optimisation process. It reads the propti data 
    base file, based on information stored in the pickle file. 
    This functionality is focused on the usage of SPOTPY.
    """

    # TODO: Check for optimisation algorithm
    # TODO: Adjust output depending on optimisation algorithm

    print("")
    print("* Plot 'Likes' and Values.")
    print("----------------------")
    db_file_name = os.path.join(cmdl_args.root_dir,
                                '{}.{}'.format(optimiser.db_name,
                                               optimiser.db_type))

    # Check if a directory for the result files exists. If not create it.
    results_dir_scatter = check_directory([p1, p2, 'Scatter'])
    results_dir_boxplot = check_directory([p1, p2, 'Boxplot'])
    results_dir_para_gen = check_directory([p1, p2, 'Para_Gen'])
    results_dir_para_vs_fit = check_directory([p1, p2, 'Para_vs_Fitness'])

    # Extract data to be plotted.
    cols = ['like1', 'chain']
    pars = list()
    for parameter in ops:
        par_label = "par{}".format(parameter.place_holder)
        cols.append(par_label)
        pars.append(par_label)

    # Read data for the plots.
    data = pd.read_csv(db_file_name, usecols=cols)

    # Start plotting.
    # ---------------
    # Scatter plots of parameter development over the whole run.
    for c in cols[2:]:
        # Scatter plots of parameter development over the whole run.
        pr.plot_scatter(c, data, 'Parameter development: ', c,
                        results_dir_scatter, version=ver.ver_propti)

    # Scatter plot of fitness values.
    pr.plot_scatter('like1', data, 'Fitness value development',
                    'FitnessDevelopment', results_dir_scatter,
                    'Root Mean Square Error (RMSE)',
                    version=ver.ver_propti)

    # Plot values of best parameter set, by generation.
    pm.plot_best_para_generation(cols, data, len(ops), optimiser.ngs,
                                 results_dir_para_gen)

    # Box plot to visualise steps (generations).
    pr.plot_box_rmse(data, 'Fitness values, histogram per step (generation)',
                     len(ops),
                     optimiser.ngs,
                     'FitnessDevelopment', results_dir_boxplot)

    # Plot the parameter values against the fitness, colour coded by
    # repetition.
    pr.plot_para_vs_fitness(data_frame=data,
                            fitness_label=cols[0],
                            parameter_labels=pars,
                            file_path=results_dir_para_vs_fit,
                            version=ver.ver_propti)


    print("Plots have been created.")
    print("")
    print("")


if cmdl_args.calc_stat:
    """
    This functionality is very much work in progress.
    """
    # TODO: write statistics data to file

    print("")
    print("- calculate statistics")
    print("----------------------")
    db_file_name = os.path.join(cmdl_args.root_dir,
                                '{}.{}'.format(optimiser.db_name,
                                               optimiser.db_type))

    for s in setups:
        cols = []
        lab = ['like1']
        for p in ops:
            cols.append("par{}".format(p.place_holder))
            lab.append("par{}".format(p.place_holder))

        data_raw = pd.read_csv(db_file_name, usecols=cols)

        data = []
        for i in cols:
            data.append(data_raw[i])

        fname = s.analyser_input_file
        with open(fname) as f:
            content = f.readlines()

        for line in content:
            if 'pearson_coeff' in line:
                pear_coeff = True

    if pear_coeff is True:
        print('Pearson coefficient matrix for the whole run:')
        mat = pr.calc_pearson_coefficient(data)
        print('')

    data_fit = pd.read_csv(db_file_name, usecols=lab)
    # print(data_fit.head())
    # print('')
    data_fit['like1'].tolist()
    t = pr.collect_best_para_multi(db_file_name, lab)
    # print(t)
    print('')

    best_para_sets = []
    for i in cols:
        best_para_sets.append(t[i])

    print('Pearson coefficient matrix for the best parameter collection:')
    mat_best_collection = pr.calc_pearson_coefficient(best_para_sets)
    print('')


if cmdl_args.plot_best_sim_exp:
    # TODO: write statistics data to file

    print("")
    print("- plot best simulation and experimental data")
    print("----------------------")
    db_file_name = os.path.join(cmdl_args.root_dir,
                                '{}.{}'.format(optimiser.db_name,
                                               optimiser.db_type))

    for s in setups:
        pr.plot_best_sim_exp(s, pickle_file)
    print("")
    print("")


##########################################
# Plot Best Parameter Value, by Generation
if cmdl_args.plot_best_para_gen:

    """
    Plot the parameter values, for the best parameter set, of each generation.
    """

    print("")
    print("* Plot best values of a generation.")
    print("----------------------")
    db_file_name = os.path.join(cmdl_args.root_dir,
                                '{}.{}'.format(optimiser.db_name,
                                               optimiser.db_type))

    # Check if a directory for the result files exists. If not create it.
    results_dir = check_directory(['Analysis', 'Plots', 'Para_Gen'])

    # Collect the optimisation parameter names. Change format to match column
    # headers in propti_db, based on SPOTPY definition. Store headers in a list.
    cols = ['like1', 'chain']
    for p in ops:
        cols.append("par{}".format(p.place_holder))

    # Extract data to be plotted.
    data = pd.read_csv(db_file_name, usecols=cols)

    pm.plot_best_para_generation(cols, data, len(ops), optimiser.ngs,
                                 results_dir)

    print("")
    print("Plotting task completed.")
    print("")
    print("")


#########################
# Plot Fitness Semi-log x
if cmdl_args.plot_fit_semilogx:

    """
    Used to test functionality.
    """

    print("")
    print("* Fitness semi-log x.")
    print("----------------------")
    db_file_name = os.path.join(cmdl_args.root_dir,
                                '{}.{}'.format(optimiser.db_name,
                                               optimiser.db_type))

    # Check if a directory for the result files exists. If not create it.
    results_dir_semilogx_fitness = check_directory(['Analysis', 'Plots', 'Log'])

    # Collect the optimisation parameter names. Change format to match column
    # headers in propti_db, based on SPOTPY definition. Store headers in a list.
    cols = ['like1', 'chain']

    data = pd.read_csv(db_file_name, usecols=cols)

    # Scatter plot of fitness values.
    pm.plot_semilogx_scatter('like1', data, 'Fitness value development',
                    'FitnessDevelopment', results_dir_semilogx_fitness,
                    'Root Mean Square Error (RMSE)')

    print("")
    print("Plot fitness semi-log x completed.")
    print("")
    print("")


################
# Data Extractor
if cmdl_args.extract_data:
    """
    Used to extract parameter sets, based on their fitness value.
    """

    print("")
    print("* Extract data.")
    print("----------------------")
    db_file_name = os.path.join(cmdl_args.root_dir,
                                '{}.{}'.format(optimiser.db_name,
                                               optimiser.db_type))

    # Check if a directory for the result files exists. If not create it.
    results_dir_best_para = check_directory([p1, p3, 'BestParameterGeneration'])

    # Collect the optimisation parameter names. Change format to match column
    # headers in propti_db, based on SPOTPY definition. Store headers in a list.
    cols = ['like1', 'chain']
    for p in ops:
        cols.append("par{}".format(p.place_holder))

    data = pd.read_csv(db_file_name, usecols=cols)

    # Scatter plot of fitness values.
    pm.data_extractor(cols, data, len(ops), optimiser.ngs,
                      'BestParaExtraction', results_dir_best_para)

    print("")
    print("Extraction completed and file saved.")
    print("")
    print("")


##################################
# Create Input from Data Extractor
if cmdl_args.extractor_sim_input:
    """
    Takes the file that contains the results of the data extractor and builds 
    simulation input files from it. Files are stored in appropriate directory.
    """

    print("")
    print("* Creating input files from extracted data.")
    print("----------------------")
    db_file_name = os.path.join(cmdl_args.root_dir,
                                '{}.{}'.format(optimiser.db_name,
                                               optimiser.db_type))

    # Check if a directory for the result files exists. If not create it.
    extractor_dir = check_directory([p1, p3, 'ExtractorSimInput'])

    # Directory that shall contain the results from data_extractor.
    results_dir_best_para = os.path.join(cmdl_args.root_dir, p1, p3,
                                         'BestParameterGeneration')

    # Check if data collection exists.
    extr_file = os.path.join(results_dir_best_para, 'BestParaExtraction.csv')
    if os.path.isfile(extr_file):
        print("Data collection from data_extractor found.")
        print("")
    else:
        print("No data collection from data_extractor found.\n"
              "Please run the data_collector first.")
        print("")
        exit()

    # Collect simulation setup names.
    print("* Collect simulation setup names:")
    print("---")

    sim_setup_names = []
    for ssn in range(len(setups)):
        ssn_value = setups[ssn].name
        sim_setup_names.append(ssn_value)

        print("Setup {}: {}".format(ssn, ssn_value))
    print("---")
    print("")

    # Collect the optimisation parameter names. Change format to match column
    # headers in propti_db, based on SPOTPY definition. Store headers in a list.
    cols = []
    for p in ops:
        cols.append("par{}".format(p.place_holder))
    print(cols)
    # Collect parameter names
    print("* Collect parameter names and place holders:")
    print("---")

    para_names = []
    para_simsetup_complete = []
    para_name_list = []
    for s_i in range(len(setups)):

        # Place holder list
        para_ph_list = []

        # Collect model parameters, those which describe the simulation setup.
        # First, find all parameters and place holders.
        para_meta_simsetup = []
        for s_j in range(len(setups[s_i].model_parameter.parameters)):
            paras = setups[s_i].model_parameter.parameters

            para_name = paras[s_j].name
            para_name_list.append(para_name)

            para_ph = paras[s_j].place_holder
            para_ph_list.append(para_ph)

            # Compare the place holders with the optimisation parameters, to
            # determine if they are meta parameters.
            p_i = 'par{}'.format(para_ph)
            if p_i not in cols:
                # Store meta parameters (place holder and value) in list.
                para_meta_simsetup.append([para_ph, paras[s_j].value])

            print('Name: {}'.format(para_name))
            print('Place holder: {}'.format(para_ph))
        print("---")

        # Put meta lists into list which mirrors the simulation setups.
        para_simsetup_complete.append(para_meta_simsetup)
    print("")

    print("* Extract data from collection.")
    print("---")
    print("Read data collection file, please wait...")
    print("")

    # Read data collection from data_extractor.
    extr_data = pd.read_csv(extr_file, sep=',')

    #
    print("Number of data sets: {}".format(len(extr_data['repetition'])))
    for i in range(len(extr_data['repetition'])):

        print("* Fill templates")
        print("--------------")

        rep_value = int(extr_data.iloc[i]['repetition'])
        new_dir_rep = 'rep_{:08d}'.format(rep_value)
        check_directory([extractor_dir, new_dir_rep])
        print("Line: {}".format(i))
        print("Repetition value: {}".format(rep_value))
        print("")
        print("Parameters:")
        print("---")

        # Extract the parameter values of the best set. Store place holder and
        # parameter values in lists.
        opti_para = []
        for j in range(len(cols)):
            new_para_value = extr_data.at[i, cols[j]]
            print("{}: {}".format(para_name_list[j], new_para_value))
            opti_para.append([cols[j][3:], new_para_value])

        # Append optimisation parameter place holders and values to the
        # parameter lists, sorted by simulation setups.

        para_simsetup_complete_work = copy.deepcopy(para_simsetup_complete)
        for pssc in para_simsetup_complete_work:
            for para in opti_para:
                pssc.append(para)

        # Load templates from each simulation setup, fill in the values and
        # write the new input files in the appropriate directories.
        # Counter
        css = 0
        for simsetup in sim_setup_names:
            # Create new directories, based on simulation setup names.
            check_directory([extractor_dir, new_dir_rep, simsetup])

            # Load template.
            template_file_path = setups[css].model_template
            temp_raw = pbf.read_template(template_file_path)

            # Create new input files with best parameters,
            # based on simulation setups.
            for bestpara in para_simsetup_complete_work[css]:

                new_para_value = bestpara[1]

                if type(new_para_value) == float:
                    temp_raw = temp_raw.replace("#" + bestpara[0] + "#",
                                                "{:E}".format(new_para_value))
                else:
                    temp_raw = temp_raw.replace("#" + bestpara[0] + "#",
                                                str(new_para_value))

            # Write new input file with best parameters.
            bip = os.path.join(extractor_dir, new_dir_rep, simsetup,
                               simsetup + '_rep{}.fds'.format(
                                   int(extr_data.iloc[i]['repetition'])))
            pbf.write_input_file(temp_raw, bip)

            # Advance counter.
            css += 1

        para_simsetup_complete_work.clear()
        print("---")
        print("")

    print("Input files created.")
    print("")
    print("")


#############################
# Create Input for User Cases
if cmdl_args.create_case_input:

    """
    Templates of simulation input files are filled with data from the data 
    extractor. However, the templates are free to chose, thus means are provided
    to implement results from the IMP into different use cases.
    """

    print("")
    print("* Functionality testing.")
    print("----------------------")
    db_file_name = os.path.join(cmdl_args.root_dir,
                                '{}.{}'.format(optimiser.db_name,
                                               optimiser.db_type))

    # Check if a directory for the result files exists. If not create it.
    case_dir = check_directory(['Analysis', 'Cases'])

    # Directory that is supposed to contain the results from data_extractor.
    results_dir_best_para = os.path.join(cmdl_args.root_dir, 'Analysis',
                                         'BestParameter')

    # Check if data collection exists.
    extr_file = os.path.join(results_dir_best_para, 'BestParaExtraction.csv')
    if os.path.isfile(extr_file):
        print("Data collection from data_extractor found.")
        print("")
    else:
        print("No data collection from data_extractor found.\n"
              "Please run the data_collector first.")
        print("")
        exit()

    # Check if template exists.
    case_temp_name = 'C219_MT3_LargeDomain'
    template_file_path = '{}.fds'.format(case_temp_name)
    if os.path.isfile(template_file_path):
        print("Template for cases found.")
        print("")
    else:
        print("No template for cases found.\n"
              "Please provide a template.")
        print("")
        exit()

    # Read data collection from data_extractor.
    extr_data = pd.read_csv(extr_file, sep=',')

    #

    cols = list(extr_data)
    print(cols)

    print("Number of data sets: {}".format(len(extr_data['repetition'])))
    for i in range(len(extr_data['repetition'])):

        # Read case template.
        temp_raw = pbf.read_template(template_file_path)

        print("* Fill templates")
        print("--------------")

        rep_value = int(extr_data.iloc[i]['repetition'])
        new_dir_rep = 'rep_{:06d}'.format(rep_value)
        check_directory([case_dir, new_dir_rep])
        print("Line: {}".format(i))
        print("Repetition value: {}".format(rep_value))
        print("")
        print("Parameters:")
        print("---")

        for c in range(len(cols)):
            if "par" in cols[c]:
                if "insulator" in cols[c]:
                    # Divide insulator layer thickness by 2, for even split.
                    new_para_value = extr_data.at[i, cols[c]]/2
                else:
                    new_para_value = extr_data.at[i, cols[c]]

                print("{}: {}".format(cols[c], new_para_value))

                if type(new_para_value) == float:
                    temp_raw = temp_raw.replace("#" + cols[c][3:] + "#",
                                                "{:E}".format(new_para_value))
                else:
                    temp_raw = temp_raw.replace("#" + cols[c][3:] + "#",
                                                str(new_para_value))

        # Set character ID for file.
        rep_value = int(extr_data.iloc[i]['repetition'])
        temp_raw = temp_raw.replace("#chid#",
                                    "{}_rep{:06d}").format(case_temp_name,
                                                           rep_value)
        temp_raw = temp_raw.replace("#chid2#",
                                    "{}_rep{:06d}").format(case_temp_name,
                                                           rep_value)

        # Write new input file with best parameters.
        new_case_name = '{}_rep{:06d}.fds'.format(case_temp_name, rep_value)
        bip = os.path.join(case_dir, new_dir_rep, new_case_name)
        pbf.write_input_file(temp_raw, bip)
        print(len(temp_raw))

    print("")
    print("Functionality test completed.")
    print("")
    print("")


#######################
# Functionality testing
if cmdl_args.clean_db:

    """
    When using the restart functionality of SPOTPY, and having markers 
    written to the database this function helps to clean them up. 
    This function copies the original propti_db (`propti_db_original.csv`) to 
    the `Analysis/Databases/` directory, as a back-up.
    From this back-up it creates a reduced version where partly completed 
    generations, as well as the restart markers are removed.
    
    This new reduced version will then overwrite the `propti_db.csv` file.

    Focus is set on the SCEUA implementation of SPOTPY.
    """

    db_file_name = os.path.join(cmdl_args.root_dir,
                                '{}.{}'.format(optimiser.db_name,
                                               optimiser.db_type))

    print("")
    print("* Cleaning database file '{}'.".format(db_file_name))
    print("----------------------")

    # Check if a directory for the result files exists. If not, create it.
    results_dir = check_directory([p1, 'Databases'])

    # Create backup of `propti_db.csv`, and append "_original" to its name.
    # Set file name of the back-up.
    db_original = os.path.join(results_dir, 'propti_db_original.csv')

    # Check if a back-up exists, create one if not.
    if os.path.isfile(db_original):
        print("* A back-up of the data base file already exists.")
        print("  Delete it manually if you want to create a new back-up.")
        print("")

    else:
        # Copy the original `propti_db.csv` file to a backup directory.
        shutil.copy2(db_file_name,
                     db_original)
        print("* New back-up data base file written.")
        print("")

        # Calculate generation size
        para_to_optimise = len(ops)
        num_complex = optimiser.ngs
        generation_size = int((2 * para_to_optimise + 1) * num_complex)
        print("Generation size: {}".format(generation_size))
        print("")

        # Count restart markers:
        restart_marker = "#Restart#"
        print("Restart marker: {}".format(restart_marker))
        print("")

        # Iterate over first column and look for restart_marker. Collect line
        # numbers with occurrences of restart_marker. Print line
        # number and content (the marker), to provide means for checking the
        # results.
        marker_occurrences = []
        print("Found markers:")
        print("line value")
        print("----------")
        marker_count = 0
        line_number = 0
        with open(db_original, 'r') as data_raw:
            for line in data_raw:
                if restart_marker in line:
                    print(line_number, line)
                    marker_occurrences.append(line_number)
                    marker_count += 1
                line_number += 1
        print("----------")
        print("Total markers: {}".format(marker_count))
        print("")

        # Provide an overview over the performed runs (restarts), the amount of
        # completed generations and the amount of individuals that do not fill
        # the last generation.
        gen_per_run = []
        print("Generations per run:")
        print("gen.\tres.\tleft")
        print("----------")
        # First run.
        gen = (marker_occurrences[0] - 1) // generation_size
        gen_per_run.append(gen)
        res = marker_occurrences[0] - 1 - gen * generation_size
        left = generation_size - res
        print("{}\t{}\t{}".format(gen, res, left))
        # Intermediate runs.
        for i in range(marker_count - 1):
            gen = (marker_occurrences[i + 1] - marker_occurrences[i]) \
                  // generation_size
            gen_per_run.append(gen)
            res = (marker_occurrences[i + 1] - marker_occurrences[i]) \
                  - gen * generation_size
            left = generation_size - res
            print("{}\t{}\t{}".format(gen, res, left))
        # Last run.
        lgi = (line_number - marker_count - marker_occurrences[-1])
        gen = lgi // generation_size
        gen_per_run.append(gen)
        res = lgi - 1 - gen * generation_size
        left = generation_size - res
        print("{}\t{}\t{}".format(gen, res, left))
        print("----------")
        print("")

        ########
        # Get column labels.
        col_labels = list(pd.read_csv(db_original))
        print(col_labels)
        print(gen_per_run)

        # gen_per_run = [2, 1, 1, 0]
        #####

        #########
        # Note: This overwrites the original propti_db.csv, backup was created
        # at the beginning.
        db_reduced = db_file_name
        #########

        restart_count = 0
        indiv_count = 0
        print("* Processing the database file...")
        with open(db_original, 'r') as f:

            # Initialise the new database files.
            header = f.readline()
            #     with open(db_original, 'w') as dbc:
            #         dbc.write(header)
            with open(db_reduced, 'w') as dbr:
                dbr.write(header)

            # Iterate over every line.
            for line in f:
                # Check if restart marker is present, skip the line if true and
                # increase counter.
                if restart_marker not in line:
                    # Count the individuals to extract complete generations.
                    gen_count = gen_per_run[restart_count] * generation_size
                    if indiv_count < gen_count:
                        with open(db_reduced, 'a') as dbr:
                            dbr.write(line)
                        indiv_count += 1

                else:
                    print(restart_count, indiv_count, generation_size)
                    restart_count += 1
                    # Reset counter of individuals
                    indiv_count = 0

        print("")
        print("* Finished cleaning database file '{}'.".format(db_file_name))
        print("")
        print("")


#######################
# Plot Parameter Values (Sampling Range) against Fitness
if cmdl_args.plot_para_vs_fitness:

    """
    Plots the parameter values (sampling ranges) against the fitness values. 
    The scatter plot is colour coded by the repetition to allow to understand 
    at what part of the IMP run specific parameters and/or fitness values 
    were reached.
    """

    print("\n* Plot parameters vs. fitness.")
    print("----------------------")
    db_file_name = os.path.join(cmdl_args.root_dir,
                                '{}.{}'.format(optimiser.db_name,
                                               optimiser.db_type))

    # Check if a directory for the result files exists. If not create it.
    results_dir = check_directory(['Analysis', 'Plots', 'Para_vs_Fitness'])

    # Create lists of column headers, one to read the data and one for the
    # parameter plots.
    cols = ['like1']
    pars = list()
    for parameter in ops:
        par_label = "par{}".format(parameter.place_holder)
        cols.append(par_label)
        pars.append(par_label)

    # Read data for the plot.
    data = pd.read_csv(db_file_name, usecols=cols)

    # Scatter plots of parameter development over the whole run.
    pr.plot_para_vs_fitness(data_frame=data,
                            fitness_label=cols[0],
                            parameter_labels=pars,
                            file_path=results_dir,
                            version=ver.ver_propti)

    # Message to indicate that the job is done.
    print("--------------")
    print("Plot(s) have been created.\n\n")


#######################
# Functionality testing
if cmdl_args.func_test:

    """
    Scatter plot of fitness value (RMSE) development. It reads the PROPTI data 
    base file, based on information stored in the pickle file. 
    This functionality is focused on the usage of SPOTPY.
    """

    print("\n* Plot parameters vs. fitness.")
    print("----------------------")
    db_file_name = os.path.join(cmdl_args.root_dir,
                                '{}.{}'.format(optimiser.db_name,
                                               optimiser.db_type))

    # Check if a directory for the result files exists. If not create it.
    results_dir = check_directory(['Analysis', 'Plots', 'Para_vs_Fitness'])

    # Create lists of column headers, one to read the data and one for the
    # parameter plots.
    cols = ['like1']
    pars = list()
    for parameter in ops:
        par_label = "par{}".format(parameter.place_holder)
        cols.append(par_label)
        pars.append(par_label)

    # Read data for the plot.
    data = pd.read_csv(db_file_name, usecols=cols)

    # Scatter plots of parameter development over the whole run.
    pr.plot_para_vs_fitness(data_frame=data,
                            fitness_label=cols[0],
                            parameter_labels=pars,
                            file_path=results_dir,
                            version=None)

    # Message to indicate that the job is done.
    print("--------------")
    print("Plot(s) have been created.\n\n")


    print("")
    print("* Functionality test completed.")
    print("")
    print("")


######################################
# Run Simulation of Best Parameter Set
if cmdl_args.create_new_database:
    """
    Extracts information from the `propti_db.csv` and creates a new database 
    used for subsequent analysis procedures. 
    """

    # Get file name of the `propti_db`
    db_file_name = os.path.join(cmdl_args.root_dir,
                                '{}.{}'.format(optimiser.db_name,
                                               optimiser.db_type))

    # Check if a directory for the result files exists. If not create it.
    results_dir = check_directory(['Analysis', 'Plots', 'Para_vs_Fitness'])

    # Create list of column headers to read the parameters.
    para_labels = list()
    for parameter in ops:
        para_label = "par{}".format(parameter.place_holder)
        para_labels.append(para_label)

    # New file name.
    new_db_file_name = "new_db"

    # Create new database file.
    ppm.create_base_analysis_db(db_file_name=db_file_name,
                                new_file_name=new_db_file_name,
                                output_dir=results_dir,
                                parameter_headers=para_labels,
                                fitness_headers=["like1"],
                                progress_headers=["chain"],
                                new_file_type="csv")


    print("")
    print("* Create new database file.")
    # print("----------------------")
    print("")
    print("")<|MERGE_RESOLUTION|>--- conflicted
+++ resolved
@@ -138,12 +138,6 @@
 else:
      sys.exit("Neither 'propti.pickle.finished' nor 'propti.pickle.init' "
               "detected. Script execution stopped.")
-
-<<<<<<< HEAD
-#pickle_file = os.path.join(cmdl_args.root_dir, 'propti.pickle.finished')
-=======
-pickle_file = os.path.join(cmdl_args.root_dir, 'propti.pickle.finished')
->>>>>>> d8f1e3fd
 
 in_file = open(pickle_file, 'rb')
 
